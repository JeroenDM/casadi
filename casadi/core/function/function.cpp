--- conflicted
+++ resolved
@@ -25,11 +25,6 @@
 
 #include "function_internal.hpp"
 #include "../std_vector_tools.hpp"
-<<<<<<< HEAD
-#include "../function/map.hpp"
-#include "../function/mapaccum.hpp"
-#include "../function/external_function.hpp"
-=======
 #include "sx_function.hpp"
 #include "mx_function.hpp"
 #include "map.hpp"
@@ -44,7 +39,6 @@
 #include <typeinfo>
 #include <fstream>
 #include <cctype>
->>>>>>> 16b92dfe
 
 using namespace std;
 
@@ -809,17 +803,9 @@
       }
     }
 
-    Dict opts = make_dict("input_scheme", i_names, "output_scheme", o_names);
-    opts["starcoloring_mode"] = getOption("starcoloring_mode");
-    opts["starcoloring_threshold"] = getOption("starcoloring_threshold");
-
     // Construct return function
-<<<<<<< HEAD
-    MXFunction ret(ss.str(), ret_in, ret_out, opts);
-=======
     Function ret(ss.str(), ret_in, ret_out,
                  {{"input_scheme", i_names}, {"output_scheme", o_names}});
->>>>>>> 16b92dfe
 
     // Consistency check for inputs
     int ind=0;
@@ -903,17 +889,8 @@
     gen.generate(fname);
   }
 
-<<<<<<< HEAD
-  Function Function::wrap(const string& fname, const Dict& opts) {
-    std::vector<MX> in = symbolicInput();
-    Dict options = opts;
-    options["input_scheme"] = (*this)->ischeme_;
-    options["output_scheme"] = (*this)->oscheme_;
-    return MXFunction(fname, in, operator()(in), options);
-=======
   void Function::generate_dependencies(const string& fname, const Dict& opts) {
     (*this)->generate_dependencies(fname, opts);
->>>>>>> 16b92dfe
   }
 
   void Function::checkInputs() const {
@@ -1244,12 +1221,4 @@
     return (*this)->memory(ind);
   }
 
-<<<<<<< HEAD
-  void Function::operator()(const SXElement** arg, SXElement** res, int* iw, SXElement* w) {
-    (*this)->evalSX(arg, res, iw, w);
-  }
-
-} // namespace casadi
-=======
-} // namespace casadi
->>>>>>> 16b92dfe
+} // namespace casadi