--- conflicted
+++ resolved
@@ -97,25 +97,6 @@
   asens_reltol_ = hasSetOption("asens_reltol") ? double(getOption("asens_reltol")) : reltol_;
   stop_at_end_ = getOption("stop_at_end");
   
-<<<<<<< HEAD
-  // If time was not specified, initialise it. // NOTE: This slows down the interface and should be removed!!!
-  if(f_.input(DAE_T).numel()==0) {
-    std::vector<MX> in1(DAE_NUM_IN);
-    in1[DAE_T] = MX("T");
-    in1[DAE_X] = MX("Y",f_.input(DAE_X).size1(),f_.input(DAE_X).size2());
-    in1[DAE_XDOT] = MX("YDOT",f_.input(DAE_XDOT).size1(),f_.input(DAE_XDOT).size2());
-    in1[DAE_P] = MX("P",f_.input(DAE_P).size1(),f_.input(DAE_P).size2());
-    std::vector<MX> in2(in1);
-    in2[DAE_T] = MX();
-    f_ = MXFunction(in1,f_.call(in2));
-    f_.init();
-  }
-  
-  // We only allow for 0-D time // NOTE: This slows down the interface and should be removed!!!
-  casadi_assert_message(f_.input(DAE_T).numel()==1, "IntegratorInternal: time must be zero-dimensional, not (" <<  f_.input(DAE_T).size1() << 'x' << f_.input(DAE_T).size2() << ")");
-  
-=======
->>>>>>> c7fdb5b2
   // Get the linear solver creator function
   if(linsol_.isNull() && hasSetOption("linear_solver_creator")){
     linearSolverCreator linear_solver_creator = getOption("linear_solver_creator");
