/*
 *    This file is part of CasADi.
 *
 *    CasADi -- A symbolic framework for dynamic optimization.
 *    Copyright (C) 2010 by Joel Andersson, Moritz Diehl, K.U.Leuven. All rights reserved.
 *
 *    CasADi is free software; you can redistribute it and/or
 *    modify it under the terms of the GNU Lesser General Public
 *    License as published by the Free Software Foundation; either
 *    version 3 of the License, or (at your option) any later version.
 *
 *    CasADi is distributed in the hope that it will be useful,
 *    but WITHOUT ANY WARRANTY; without even the implied warranty of
 *    MERCHANTABILITY or FITNESS FOR A PARTICULAR PURPOSE.  See the GNU
 *    Lesser General Public License for more details.
 *
 *    You should have received a copy of the GNU Lesser General Public
 *    License along with CasADi; if not, write to the Free Software
 *    Foundation, Inc., 51 Franklin Street, Fifth Floor, Boston, MA  02110-1301  USA
 *
 */

#include "idas_internal.hpp"
#include "casadi/stl_vector_tools.hpp"
#include "casadi/fx/linear_solver_internal.hpp"
#include "casadi/fx/mx_function.hpp"
#include "casadi/sx/sx_tools.hpp"
#include "casadi/mx/mx_tools.hpp"

using namespace std;
namespace CasADi{
namespace Sundials{

IdasInternal* IdasInternal::clone() const{
  // Return a deep copy
  IdasInternal* node = new IdasInternal(f_,g_);
  node->setOption(dictionary());
  node->jac_ = jac_;
  node->linsol_ = linsol_;
  return node;
}

void IdasInternal::deepCopyMembers(std::map<SharedObjectNode*,SharedObject>& already_copied){
  SundialsInternal::deepCopyMembers(already_copied);
}

IdasInternal::IdasInternal(const FX& f, const FX& g) : SundialsInternal(f,g){
  addOption("suppress_algebraic",          OT_BOOLEAN, false, "supress algebraic variables in the error testing");
  addOption("calc_ic",                     OT_BOOLEAN, true,  "use IDACalcIC to get consistent initial conditions. This only works for semi-explicit index-one systems. Else, you must provide consistent initial conditions yourself.");
  addOption("calc_icB",                    OT_BOOLEAN, false, "use IDACalcIC to get consistent initial conditions. This only works for semi-explicit index-one systems. Else, you must provide consistent initial conditions yourself.");
  addOption("abstolv",                     OT_REALVECTOR);
  addOption("fsens_abstolv",               OT_REALVECTOR); 
  addOption("max_step_size",               OT_REAL, 0, "maximim step size");
  addOption("first_time",                  OT_REAL, GenericType(), "first requested time as a fraction of the time interval");
  addOption("cj_scaling",                  OT_BOOLEAN, false, "IDAS scaling on cj for the user-defined linear solver module");
  addOption("extra_fsens_calc_ic",         OT_BOOLEAN, false, "Call calc ic an extra time, with fsens=0");
  addOption("disable_internal_warnings",   OT_BOOLEAN,false, "Disable IDAS internal warning messages");
  addOption("monitor",      OT_STRINGVECTOR, GenericType(),  "", "correctInitialConditions|res|resS", true);
    
  mem_ = 0;
  
  xz_  = 0; 
  xzdot_ = 0, 
  q_ = 0;
  id_ = 0;

  is_init = false;
  isInitAdj_ = false;
  isInitTaping_ = false;
  disable_internal_warnings_ = false;
}

IdasInternal::~IdasInternal(){ 
  freeIDAS();
}

void IdasInternal::freeIDAS(){
  if(mem_) IDAFree(&mem_);

  // N-vectors for the DAE integration
  if(xz_) N_VDestroy_Serial(xz_);
  if(xzdot_) N_VDestroy_Serial(xzdot_);
  if(q_) N_VDestroy_Serial(q_);
  if(id_) N_VDestroy_Serial(id_);
  
    // Forward problem
  for(vector<N_Vector>::iterator it=xzF_.begin(); it != xzF_.end(); ++it)   if(*it) N_VDestroy_Serial(*it);
  for(vector<N_Vector>::iterator it=xzdotF_.begin(); it != xzdotF_.end(); ++it)   if(*it) N_VDestroy_Serial(*it);
  for(vector<N_Vector>::iterator it=qF_.begin(); it != qF_.end(); ++it)   if(*it) N_VDestroy_Serial(*it);

  // Adjoint problem
  for(vector<N_Vector>::iterator it=xzA_.begin(); it != xzA_.end(); ++it)   if(*it) N_VDestroy_Serial(*it);
  for(vector<N_Vector>::iterator it=xzdotA_.begin(); it != xzdotA_.end(); ++it)   if(*it) N_VDestroy_Serial(*it);
  for(vector<N_Vector>::iterator it=qA_.begin(); it != qA_.end(); ++it)   if(*it) N_VDestroy_Serial(*it);
}

void IdasInternal::updateNumSens(bool recursive){
  // Not supported re-initalization needed
  init();
}

void IdasInternal::init(){
  log("IdasInternal::init","begin");

  // Call the base class init
  SundialsInternal::init();

  // Free memory if already initialized
  if(is_init) freeIDAS();
  ncheck_ = 0;
  
  if(hasSetOption("linear_solver_creator")){
    // Make sure that a Jacobian has been provided
    if(jac_.isNull()) getJacobian();
    if(!jac_.isInit()) jac_.init();
    
    // Create a linear solver
    linearSolverCreator creator = getOption("linear_solver_creator");
    linsol_ = creator(jac_.output().sparsity());
    linsol_.setSparsity(jac_.output().sparsity());
    linsol_.init();
  } else {
    if(!jac_.isNull()){
      jac_.init();
      if(!linsol_.isNull()){
        linsol_.setSparsity(jac_.output().sparsity());
        linsol_.init();
      }
    }
  }

  // Get the number of forward and adjoint directions
  nfdir_f_ = f_.getOption("number_of_fwd_dir");
  nadir_f_ = f_.getOption("number_of_adj_dir");

  cj_scaling_ = getOption("cj_scaling");
  
  // Sundials return flag
  int flag;

  // Create IDAS memory block
  mem_ = IDACreate();
  if(mem_==0) throw CasadiException("IDACreate(): Creation failed");

  // Allocate n-vectors for ivp
  xz_ = N_VNew_Serial(nx_+nz_);
  xzdot_ = N_VNew_Serial(nx_+nz_);
  id_ = N_VNew_Serial(nx_+nz_);

  // Initialize Idas
  double t0 = 0;
  N_VConst(0.0, xz_);
  N_VConst(0.0, xzdot_);
  IDAInit(mem_, res_wrapper, t0, xz_, xzdot_);
  log("IdasInternal::init","IDA initialized");

  // Disable internal warning messages?
  disable_internal_warnings_ = getOption("disable_internal_warnings");
  
  // Set error handler function
  flag = IDASetErrHandlerFn(mem_, ehfun_wrapper, this);
  casadi_assert_message(flag == IDA_SUCCESS,"IDASetErrHandlerFn");

  // Include algebraic variables in error testing
  flag = IDASetSuppressAlg(mem_, getOption("suppress_algebraic").toInt());
  casadi_assert_message(flag == IDA_SUCCESS,"IDASetSuppressAlg");

  // Maxinum order for the multistep method
  flag = IDASetMaxOrd(mem_, getOption("max_multistep_order").toInt());
  casadi_assert_message(flag == IDA_SUCCESS,"IDASetMaxOrd");

  // Set user data
  flag = IDASetUserData(mem_,this);
  casadi_assert_message(flag == IDA_SUCCESS,"IDASetUserData");

  // Set maximum step size
  flag = IDASetMaxStep(mem_, getOption("max_step_size").toDouble());
  casadi_assert_message(flag == IDA_SUCCESS,"IDASetMaxStep");
  
  if(hasSetOption("abstolv")){
    // Vector absolute tolerances
    vector<double> abstolv = getOption("abstolv").toDoubleVector();
    N_Vector nv_abstol = N_VMake_Serial(abstolv.size(),getPtr(abstolv));
    flag = IDASVtolerances(mem_, reltol_, nv_abstol);
    casadi_assert_message(flag == IDA_SUCCESS,"IDASVtolerances");
    N_VDestroy_Serial(nv_abstol);
  } else {
    // Scalar absolute tolerances
    flag = IDASStolerances(mem_, reltol_, abstol_); 
    casadi_assert_message(flag == IDA_SUCCESS,"IDASStolerances");
  }
  
  // Maximum number of steps
  IDASetMaxNumSteps(mem_, getOption("max_num_steps").toInt());
  if(flag != IDA_SUCCESS) idas_error("IDASetMaxNumSteps",flag);

  // Set algebraic components
  fill_n(NV_DATA_S(id_),nx_,1);
  fill_n(NV_DATA_S(id_)+nx_,nz_,0);
  
  // Pass this information to IDAS
  flag = IDASetId(mem_, id_);
  if(flag != IDA_SUCCESS) idas_error("IDASetId",flag);
    
  // attach a linear solver
  if(getOption("linear_solver")=="dense"){
    // Dense jacobian
    flag = IDADense(mem_, nx_);
    if(flag != IDA_SUCCESS) idas_error("IDADense",flag);
    if(exact_jacobian_){
      // Generate jacobians if not already provided
      if(jac_.isNull()){
        getJacobian();
        jac_.init();
      }
      
      // Pass to IDA
      flag = IDADlsSetDenseJacFn(mem_, djac_wrapper);
      if(flag!=IDA_SUCCESS) idas_error("IDADlsSetDenseJacFn",flag);
    }
  } else if(getOption("linear_solver")=="banded") {
    // Banded jacobian
    flag = IDABand(mem_, nx_, getOption("upper_bandwidth").toInt(), getOption("lower_bandwidth").toInt());
    if(flag != IDA_SUCCESS) idas_error("IDABand",flag);
    
    // Banded Jacobian information
    if(exact_jacobian_){
      flag = IDADlsSetBandJacFn(mem_, bjac_wrapper);
      if(flag != IDA_SUCCESS) idas_error("IDADlsSetBandJacFn",flag);
    }
  } else if(getOption("linear_solver")=="iterative") {
    // Max dimension of the Krylov space
    int maxl = getOption("max_krylov");
    
    // Attach an iterative solver
    if(getOption("iterative_solver")=="gmres"){
      flag = IDASpgmr(mem_, maxl);
      if(flag != IDA_SUCCESS) idas_error("IDASpgmr",flag);
    } else if(getOption("iterative_solver")=="bcgstab"){
      flag = IDASpbcg(mem_, maxl);
      if(flag != IDA_SUCCESS) idas_error("IDASpbcg",flag);
    } else if(getOption("iterative_solver")=="tfqmr") {
      flag = IDASptfqmr(mem_, maxl);
      if(flag != IDA_SUCCESS) idas_error("IDASptfqmr",flag);
    } else throw CasadiException("Unknown sparse solver");
       
    // Attach functions for jacobian information
    if(exact_jacobian_){
      flag = IDASpilsSetJacTimesVecFn(mem_, jtimes_wrapper);
      if(flag != IDA_SUCCESS) idas_error("IDASpilsSetJacTimesVecFn",flag);
    }
    
    // Add a preconditioner
    if(bool(getOption("use_preconditioner"))){
      // Make sure that a Jacobian has been provided
      if(jac_.isNull()) throw CasadiException("IdasInternal::init(): No Jacobian has been provided.");

      // Make sure that a linear solver has been providided
      if(linsol_.isNull()) throw CasadiException("IdasInternal::init(): No user defined linear solver has been provided.");

      // Pass to IDA
      flag = IDASpilsSetPreconditioner(mem_, psetup_wrapper, psolve_wrapper);
      if(flag != IDA_SUCCESS) idas_error("IDASpilsSetPreconditioner",flag);
    }
  } else if(getOption("linear_solver")=="user_defined") {
    initUserDefinedLinearSolver();
  } else throw CasadiException("IDAS: Unknown linear solver");

  // Quadrature equations
  if(nq_>0){

    // Allocate n-vectors for quadratures
    q_ = N_VMake_Serial(nq_,&output(INTEGRATOR_QF).front());

    // Initialize quadratures in IDAS
    N_VConst(0.0, q_);
    flag = IDAQuadInit(mem_, rhsQ_wrapper, q_);
    if(flag != IDA_SUCCESS) idas_error("IDAQuadInit",flag);
    
    // Should the quadrature errors be used for step size control?
    if(getOption("quad_err_con").toInt()){
      flag = IDASetQuadErrCon(mem_, true);
      casadi_assert_message(flag == IDA_SUCCESS, "IDASetQuadErrCon");
      
      // Quadrature error tolerances
      flag = IDAQuadSStolerances(mem_, reltol_, abstol_); // TODO: vector absolute tolerances
      if(flag != IDA_SUCCESS) idas_error("IDAQuadSStolerances",flag);
    }
  }
  
  log("IdasInternal::init","attached linear solver");
    
    // Forward sensitivity problem
    if(nfdir_>0){
      // Allocate n-vectors
      xzF_.resize(nfdir_,0);
      xzdotF_.resize(nfdir_,0);
      qF_.resize(nfdir_,0);
      for(int i=0; i<nfdir_; ++i){
        xzF_[i] = N_VNew_Serial(nx_);
        xzdotF_[i] = N_VNew_Serial(nx_);
	if(nq_>0){
	  qF_[i] = N_VMake_Serial(nq_,&fwdSens(INTEGRATOR_QF,i).front());
	}
      }
      
    // Get the sensitivity method
    if(getOption("sensitivity_method")== "simultaneous") ism_ = IDA_SIMULTANEOUS;
    else if(getOption("sensitivity_method")=="staggered") ism_ = IDA_STAGGERED;
    else throw CasadiException("IDAS: Unknown sensitivity method");

    // Copy the forward seeds
    for(int i=0; i<nfdir_; ++i){
      const Matrix<double>& x = fwdSeed(INTEGRATOR_X0,i);
      copy(x.begin(), x.begin()+nx_, NV_DATA_S(xzF_[i]));
      N_VConst(0.0,xzdotF_[i]);
    }

    // Initialize forward sensitivities
    if(finite_difference_fsens_){
      
      // Use finite differences to calculate the residual in the forward sensitivity equations
      flag = IDASensInit(mem_,nfdir_,ism_,0,getPtr(xzF_),getPtr(xzdotF_));
      if(flag != IDA_SUCCESS) idas_error("IDASensInit",flag);

      // Scaling factors
      double* pbar = 0;
      vector<double> pbar_vec;
      if(hasSetOption("fsens_scaling_factors")){
        pbar_vec = getOption("fsens_scaling_factors").toDoubleVector();
        pbar = getPtr(pbar_vec);
      }
      
      // Which parameters should be used to estimate the sensitivity equations
      int * plist = 0;
      vector<int> plist_vec;
      if(hasSetOption("fsens_sensitivity_parameters")){
        plist_vec = getOption("fsens_sensitiviy_parameters").toIntVector();
        plist = getPtr(plist_vec);
      }

      // Specify parameters
      flag = IDASetSensParams(mem_,&input(INTEGRATOR_P).front(),pbar,plist);
      if(flag != IDA_SUCCESS) idas_error("IDASetSensParams",flag);

      //  IDASetSensDQMethod
      // ?

    } else {
      // Use AD to calculate the residual in the forward sensitivity equations
      flag = IDASensInit(mem_,nfdir_,ism_,resS_wrapper,&xzF_.front(),&xzdotF_.front());
      if(flag != IDA_SUCCESS) idas_error("IDASensInit",flag);
    }

    // IDAS bugfix
    IDAMem IDA_mem = IDAMem(mem_);
    int max_multistep_order = getOption("max_multistep_order");
    for(int i=0; i<=max_multistep_order; ++i){
      for(int iS=0; iS<nfdir_; ++iS){
        N_VConst(0.0, IDA_mem->ida_phiS[i][iS]);
      }
    }

    // Vector absolute tolerances
    vector<double> fsens_abstol(nfdir_,fsens_abstol_);
    
    // Set tolerances
    if(hasSetOption("fsens_abstolv")){
      // quick hack
      vector<double> fsens_abstolv = getOption("fsens_abstolv");
      N_Vector nv_abstol = N_VMake_Serial(fsens_abstolv.size(),getPtr(fsens_abstolv));
      vector<N_Vector> nv_abstol_all(nfdir_,nv_abstol);
      flag = IDASensSVtolerances(mem_,fsens_reltol_,getPtr(nv_abstol_all));
      if(flag != IDA_SUCCESS) idas_error("IDASensSVtolerances",flag);
      N_VDestroy_Serial(nv_abstol);
    } else {
      flag = IDASensSStolerances(mem_,fsens_reltol_,getPtr(fsens_abstol));
      if(flag != IDA_SUCCESS) idas_error("IDASensSStolerances",flag);
    }

    // Set optional inputs
    bool errconS = getOption("fsens_err_con");
    flag = IDASetSensErrCon(mem_, errconS);
    if(flag != IDA_SUCCESS) idas_error("IDASetSensErrCon",flag);

    // Quadrature equations
    if(nq_>0){
      for(vector<N_Vector>::iterator it=qF_.begin(); it!=qF_.end(); ++it) N_VConst(0.0,*it);
      flag = IDAQuadSensInit(mem_, rhsQS_wrapper, getPtr(qF_));
      if(flag != IDA_SUCCESS) idas_error("IDAQuadSensInit",flag);
      
      // Set tolerances
      flag = IDAQuadSensSStolerances(mem_,fsens_reltol_,getPtr(fsens_abstol));
      if(flag != IDA_SUCCESS) idas_error("IDAQuadSensSStolerances",flag);
    }
    
    log("IdasInternal::init","initialized forward sensitivities");
  } // enable fsens

  if(nadir_>0){
      // Adjoint sensitivity problem
      whichB_.resize(nadir_);

      // Allocate n-vectors
      xzA_.resize(nadir_);
      xzdotA_.resize(nadir_);
      for(int i=0; i<nadir_; ++i){
        xzA_[i] = N_VNew_Serial(nx_);
        xzdotA_[i] = N_VNew_Serial(nx_);
      }

      // Allocate n-vectors for the adjoint sensitivities of the parameters
      if(np_>0){
        qA_.resize(nadir_);
        for(int i=0; i<nadir_; ++i){
          qA_[i] = N_VMake_Serial(np_,&adjSens(INTEGRATOR_P,i).front());
        }
      }
  }
  log("IdasInternal::init","initialized adjoint sensitivities");
 
 is_init = true;
 isInitTaping_ = false;
 isInitAdj_ = false;
 log("IdasInternal::init","end");
}

void IdasInternal::initTaping(){
  casadi_assert(!isInitTaping_);
  int flag;
  
  // Get the number of steos per checkpoint
  int Nd = getOption("steps_per_checkpoint");

  // Get the interpolation type
  int interpType;
  if(getOption("interpolation_type")=="hermite")
    interpType = IDA_HERMITE;
  else if(getOption("interpolation_type")=="polynomial")
    interpType = IDA_POLYNOMIAL;
  else throw CasadiException("\"interpolation_type\" must be \"hermite\" or \"polynomial\"");
      
  // Initialize adjoint sensitivities
  flag = IDAAdjInit(mem_, Nd, interpType);
  if(flag != IDA_SUCCESS) idas_error("IDAAdjInit",flag);
  
  isInitTaping_ = true;
}

void IdasInternal::initAdj(){
  casadi_assert(!isInitAdj_);
  int flag;
  
  for(int dir=0; dir<nadir_; ++dir){

    // Create backward problem
    flag = IDACreateB(mem_, &whichB_[dir]);
    if(flag != IDA_SUCCESS) idas_error("IDACreateB",flag);
  
    // Initialize the backward problem
    double tB0 = tf_;
    flag = IDAInitB(mem_, whichB_[dir], resB_wrapper, tB0, xzA_[dir], xzdotA_[dir]);
    if(flag != IDA_SUCCESS) idas_error("IDAInitB",flag);

    // Set tolerances
    flag = IDASStolerancesB(mem_, whichB_[dir], asens_reltol_, asens_abstol_);
    if(flag!=IDA_SUCCESS) idas_error("IDASStolerancesB",flag);

    // User data
    flag = IDASetUserDataB(mem_, whichB_[dir], this);
    if(flag != IDA_SUCCESS) idas_error("IDASetUserDataB",flag);

    // Maximum number of steps
    IDASetMaxNumStepsB(mem_, whichB_[dir], getOption("max_num_steps").toInt());
    if(flag != IDA_SUCCESS) idas_error("IDASetMaxNumStepsB",flag);
  
    // Pass this information to IDAS
    flag = IDASetIdB(mem_, whichB_[dir], id_);
    if(flag != IDA_SUCCESS) idas_error("IDASetIdB",flag);
      
    // attach linear solver
    if(getOption("asens_linear_solver")=="dense"){
      // Dense jacobian
      flag = IDADenseB(mem_, whichB_[dir], nx_);
      if(flag != IDA_SUCCESS) idas_error("IDADenseB",flag);
    } else if(getOption("asens_linear_solver")=="banded") {
      // Banded jacobian
      flag = IDABandB(mem_, whichB_[dir], nx_, getOption("asens_upper_bandwidth").toInt(), getOption("asens_lower_bandwidth").toInt());
      if(flag != IDA_SUCCESS) idas_error("IDABand",flag);
    } else if(getOption("asens_linear_solver")=="iterative") {
      // Sparse solver  
      int maxl = getOption("asens_max_krylov");
      GenericType is = getOption("asens_iterative_solver");
      if(is=="gmres"){
        flag = IDASpgmrB(mem_, whichB_[dir], maxl);
        if(flag != IDA_SUCCESS) idas_error("IDASpgmrB",flag);
      } else if(is=="bcgstab"){
        flag = IDASpbcgB(mem_, whichB_[dir], maxl);
        if(flag != IDA_SUCCESS) idas_error("IDASpbcgB",flag);
      } else if(is=="tfqmr") {
        flag = IDASptfqmrB(mem_, whichB_[dir], maxl);
        if(flag != IDA_SUCCESS) idas_error("IDASptfqmrB",flag);
      } else throw CasadiException("Unknown sparse solver for backward problem");
    } else throw CasadiException("Unknown linear solver for backward problem");
      
    // Quadratures for the adjoint problem
    N_VConst(0.0,qA_[dir]);
    flag = IDAQuadInitB(mem_,whichB_[dir],rhsQB_wrapper,qA_[dir]);
    if(flag!=IDA_SUCCESS) idas_error("IDAQuadInitB",flag);
  
    // Quadrature error control
    if(getOption("quad_err_con").toInt()){
      flag = IDASetQuadErrConB(mem_, whichB_[dir],true);
      if(flag != IDA_SUCCESS) idas_error("IDASetQuadErrConB",flag);
      
      flag = IDAQuadSStolerancesB(mem_, whichB_[dir], asens_reltol_, asens_abstol_);
      if(flag != IDA_SUCCESS) idas_error("IDAQuadSStolerancesB",flag);
    }
  }
  
  // Mark initialized
  isInitAdj_ = true;
}


void IdasInternal::res(double t, const double* xz, const double* xzdot, double* r){
  log("IdasInternal::res","begin");
  
  // Get time
  time1 = clock();
  
  // Pass input
  f_.setInput(&t,DAE_T);
  f_.setInput(xz,DAE_X);
  f_.setInput(xz+nx_,DAE_Z);
  f_.setInput(xzdot,DAE_XDOT);
  f_.setInput(input(INTEGRATOR_P),DAE_P);

  // Evaluate
  f_.evaluate();
  
  // Get results
  f_.getOutput(r,DAE_ODE);
  f_.getOutput(r+nx_,DAE_ALG);
  
  if(monitored("res")){
    cout << "DAE_T    = " << t << endl;
    cout << "DAE_X    = " << f_.input(DAE_X) << endl;
    cout << "DAE_Z    = " << f_.input(DAE_Z) << endl;
    cout << "DAE_XDOT = " << f_.input(DAE_XDOT) << endl;
    cout << "DAE_P    = " << f_.input(DAE_P) << endl;
    cout << "residual = " << f_.output() << endl;
  }

  // Check the result for consistency
  for(int i=0; i<nx_; ++i){
    if(isnan(r[i]) || isinf(r[i])){
      if(verbose_){
        stringstream ss;
        ss << "Warning: The " << i << "-th component of the DAE residual is " << r[i] << " at time t=" << t << ".";
        log("IdasInternal::res",ss.str());
        if(monitored("res")){
          cout << "DAE_T    = " << t << endl;
          cout << "DAE_X    = " << f_.input(DAE_X) << endl;
          cout << "DAE_Z    = " << f_.input(DAE_Z) << endl;
          cout << "DAE_XDOT = " << f_.input(DAE_XDOT) << endl;
          cout << "DAE_P    = " << f_.input(DAE_P) << endl;
          cout << "ODE residual = " << f_.output(DAE_ODE) << endl;
          cout << "ALG residual = " << f_.output(DAE_ALG) << endl;
        }
      }
      throw 1;
    }
  }
  
  
  time2 = clock();
  t_res += double(time2-time1)/CLOCKS_PER_SEC;
  log("IdasInternal::res","end");
}

int IdasInternal::res_wrapper(double t, N_Vector xz, N_Vector xzdot, N_Vector rr, void *user_data){
 try{
    IdasInternal *this_ = (IdasInternal*)user_data;
    this_->res(t,NV_DATA_S(xz),NV_DATA_S(xzdot),NV_DATA_S(rr));
    return 0;
  } catch(int flag){ // recoverable error
    return flag;
  } catch(exception& e){ // non-recoverable error
    cerr << "res failed: " << e.what() << endl;
    return -1;
  }
}

void IdasInternal::ehfun_wrapper(int error_code, const char *module, const char *function, char *msg, void *eh_data){
 try{
    IdasInternal *this_ = (IdasInternal*)eh_data;
    this_->ehfun(error_code,module,function,msg);        
  } catch(exception& e){
    cerr << "ehfun failed: " << e.what() << endl;
  }
}
  
void IdasInternal::ehfun(int error_code, const char *module, const char *function, char *msg){
  cerr << msg << endl;
}

void IdasInternal::jtimes(double t, const double *xz, const double *xzdot, const double *rr, const double *v, double *Jv, double cj, double *tmp1, double *tmp2){
  log("IdasInternal::jtimes","begin");
  // Get time
  time1 = clock();
  
   // Pass input
   f_.setInput(&t,DAE_T);
   f_.setInput(xz,DAE_X);
   f_.setInput(xz+nx_,DAE_Z);
   f_.setInput(xzdot,DAE_XDOT);
   f_.setInput(input(INTEGRATOR_P),DAE_P);
     
   // Pass seeds of the state vectors
   f_.setFwdSeed(v,DAE_X);
   f_.setFwdSeed(v+nx_,DAE_Z);
   
   // Pass seeds of the state derivative
   for(int i=0; i<nx_; ++i) tmp1[i] = cj*v[i];
   f_.setFwdSeed(tmp1,DAE_XDOT);
   
   // Evaluate the AD forward algorithm
   f_.evaluate(1,0);
   
   // Get the output seeds
   f_.getFwdSens(Jv);

  // Log time duration
  time2 = clock();
  t_jac += double(time2-time1)/CLOCKS_PER_SEC;
  log("IdasInternal::jtimes","end");
}

int IdasInternal::jtimes_wrapper(double t, N_Vector xz, N_Vector xzdot, N_Vector rr, N_Vector v, N_Vector Jv, double cj, void *user_data, N_Vector tmp1, N_Vector tmp2){
 try{
    IdasInternal *this_ = (IdasInternal*)user_data;
    this_->jtimes(t,NV_DATA_S(xz),NV_DATA_S(xzdot),NV_DATA_S(rr),NV_DATA_S(v),NV_DATA_S(Jv),cj,NV_DATA_S(tmp1),NV_DATA_S(tmp2));
    return 0;
  } catch(exception& e){
    cerr << "jtimes failed: " << e.what() << endl;
    return 1;
  }
}

void IdasInternal::resS(int Ns, double t, const double* xz, const double* xzdot, const double *resval, N_Vector *xzF, N_Vector* xzdotF, N_Vector *rrF, double *tmp1, double *tmp2, double *tmp3){
  log("IdasInternal::resS","begin");
  casadi_assert(Ns==nfdir_);

  // Record the current cpu time
  time1 = clock();
  
  // Pass input
  f_.setInput(&t,DAE_T);
  f_.setInput(xz,DAE_X);
  f_.setInput(xz+nx_,DAE_Z);
  f_.setInput(xzdot,DAE_XDOT);
  f_.setInput(input(INTEGRATOR_P),DAE_P);
  
  // Calculate the forward sensitivities, nfdir_f_ directions at a time
  for(int offset=0; offset<nfdir_; offset += nfdir_f_){
    // Number of directions in this batch
    int nfdir_batch = std::min(nfdir_-offset, nfdir_f_);
    for(int dir=0; dir<nfdir_batch; ++dir){
      // Pass forward seeds
      f_.fwdSeed(DAE_T,dir).setZero();
      f_.setFwdSeed(NV_DATA_S(xzF[offset+dir]),DAE_X,dir);
      f_.setFwdSeed(NV_DATA_S(xzF[offset+dir])+nx_,DAE_Z,dir);
      f_.setFwdSeed(NV_DATA_S(xzdotF[offset+dir]),DAE_XDOT,dir);
      f_.setFwdSeed(fwdSeed(INTEGRATOR_P,offset+dir),DAE_P,dir);
    }
    
    // Evaluate the AD forward algorithm
    f_.evaluate(nfdir_batch,0);
    
    // Get the output seeds
    for(int dir=0; dir<nfdir_batch; ++dir){
      f_.getFwdSens(NV_DATA_S(rrF[offset+dir]),DAE_ODE,dir);
      f_.getFwdSens(NV_DATA_S(rrF[offset+dir])+nx_,DAE_ALG,dir);
    }
  }
  
  // Record timings
  time2 = clock();
  t_fres += double(time2-time1)/CLOCKS_PER_SEC;
  log("IdasInternal::resS","end");
}

int IdasInternal::resS_wrapper(int Ns, double t, N_Vector xz, N_Vector xzdot, N_Vector resval, N_Vector *xzF, N_Vector *xzdotF, N_Vector *rrF, void *user_data, N_Vector tmp1, N_Vector tmp2, N_Vector tmp3){
 try{
    IdasInternal *this_ = (IdasInternal*)user_data;
    this_->resS(Ns,t,NV_DATA_S(xz),NV_DATA_S(xzdot),NV_DATA_S(resval),xzF,xzdotF,rrF,NV_DATA_S(tmp1),NV_DATA_S(tmp2),NV_DATA_S(tmp3));
    return 0;
  } catch(exception& e){
    cerr << "resS failed: " << e.what() << endl;
    return 1;
  }
}

void IdasInternal::reset(int nfdir, int nadir){
  log("IdasInternal::reset","begin");
  
  if(nadir>0 && !isInitTaping_)
    initTaping();
  
  // If we have forward sensitivities, rest one extra time without forward sensitivities to get a consistent initial guess
  if(nfdir>0 && getOption("extra_fsens_calc_ic").toInt())
    reset(0,nadir);

  // Reset timers
  t_res = t_fres = t_jac = t_lsolve = t_lsetup_jac = t_lsetup_fac = 0;
    
  fsens_order_ = nfdir>0;
  asens_order_ = nadir>0;
  
  // Get the time horizon
  t_ = t0_;
  
  // Return flag
  int flag;
  
  // Copy to N_Vectors
  const Matrix<double>& x0 = input(INTEGRATOR_X0);
  copy(x0.begin(), x0.begin()+nx_, NV_DATA_S(xz_));
  N_VConst(0.0,xzdot_);
  
  // Re-initialize
  flag = IDAReInit(mem_, t0_, xz_, xzdot_);
  if(flag != IDA_SUCCESS) idas_error("IDAReInit",flag);
  log("IdasInternal::reset","re-initialized IVP solution");


  // Re-initialize quadratures
  if(nq_>0){
    N_VConst(0.0,q_);
    flag = IDAQuadReInit(mem_, q_);
    if(flag != IDA_SUCCESS) idas_error("IDAQuadReInit",flag);
    log("IdasInternal::reset","re-initialized quadratures");
  }
  
  if(fsens_order_>0){
    // Get the forward seeds
    for(int i=0; i<nfdir_; ++i){
      const Matrix<double>& x0_seed = fwdSeed(INTEGRATOR_X0,i);
      copy(x0_seed.begin(), x0_seed.begin()+nx_, NV_DATA_S(xzF_[i]));
      N_VConst(0.0,xzdotF_[i]);
    }
    
    // Re-initialize sensitivities
    flag = IDASensReInit(mem_,ism_,getPtr(xzF_),getPtr(xzdotF_));
    if(flag != IDA_SUCCESS) idas_error("IDASensReInit",flag);
    log("IdasInternal::reset","re-initialized forward sensitivity solution");

    if(nq_>0){
      for(vector<N_Vector>::iterator it=qF_.begin(); it!=qF_.end(); ++it) N_VConst(0.0,*it);
      flag = IDAQuadSensReInit(mem_, getPtr(qF_));
      if(flag != IDA_SUCCESS) idas_error("IDAQuadSensReInit",flag);
      log("IdasInternal::reset","re-initialized forward sensitivity dependent quadratures");
    }
  } else {
    // Turn of sensitivities
    flag = IDASensToggleOff(mem_);
    if(flag != IDA_SUCCESS) idas_error("IDASensToggleOff",flag);
  }

  // Correct initial conditions, if necessary
  int calc_ic = getOption("calc_ic");
  if(calc_ic){
    correctInitialConditions();
  }

  // Set the stop time of the integration -- don't integrate past this point
  if(stop_at_end_) setStopTime(tf_);
    
  log("IdasInternal::reset","end");
}
  
  
void IdasInternal::correctInitialConditions(){
  log("IdasInternal::correctInitialConditions","begin");
  if(monitored("correctInitialConditions")){
    cout << "initial guess: " << endl;
    cout << "p = " << input(INTEGRATOR_P) << endl;
    cout << "x0 = " << input(INTEGRATOR_X0) << endl;
    if(fsens_order_>0){
      for(int dir=0; dir<nfdir_; ++dir){
        cout << "forward seed guess, direction " << dir << ": " << endl;
        cout << "p_seed = " << fwdSeed(INTEGRATOR_P,dir) << endl;
        cout << "x0_seed = " << fwdSeed(INTEGRATOR_X0,dir) << endl;
      }
    }
  }

  int icopt = IDA_YA_YDP_INIT; // calculate z and xdot given x
  // int icopt = IDA_Y_INIT; // calculate z and x given zdot and xdot (e.g. start in stationary)

  double t_first = hasSetOption("first_time") ? double(getOption("first_time")) : tf_;
  int flag = IDACalcIC(mem_, icopt , t_first);
  if(flag != IDA_SUCCESS) idas_error("IDACalcIC",flag);

  // Retrieve the initial values
  flag = IDAGetConsistentIC(mem_, xz_, xzdot_);
  if(flag != IDA_SUCCESS) idas_error("IDAGetConsistentIC",flag);
  
  // Print progress
  log("IdasInternal::correctInitialConditions","found consistent initial values");
  if(monitored("correctInitialConditions")){
    cout << "p = " << input(INTEGRATOR_P) << endl;
    cout << "x0 = " << input(INTEGRATOR_X0) << endl;
    if(fsens_order_>0){
      for(int dir=0; dir<nfdir_; ++dir){
        cout << "forward seed, direction " << dir << ": " << endl;
        cout << "p_seed = " << fwdSeed(INTEGRATOR_P,dir) << endl;
        cout << "x0_seed = " << fwdSeed(INTEGRATOR_X0,dir) << endl;
      }
    }
  }
  log("IdasInternal::correctInitialConditions","end");
}
  
void IdasInternal::integrate(double t_out){
  log("IdasInternal::integrate","begin");
  int flag;
  
  // Check if we are already at the output time
  double ttol = 1e-9;   // tolerance
  if(fabs(t_-t_out)<ttol){
    // No integration necessary
    log("IdasInternal::integrate","already at the end of the horizon end");
    
  } else {
    // Integrate ...
    if(asens_order_>0){
      // ... with taping
      log("IdasInternal::integrate","integration with taping");
      flag = IDASolveF(mem_, t_out, &t_, xz_, xzdot_, IDA_NORMAL, &ncheck_);
      if(flag != IDA_SUCCESS && flag != IDA_TSTOP_RETURN) idas_error("IDASolveF",flag);
    } else {
      // ... without taping
      log("IdasInternal::integrate","integration without taping");
      flag = IDASolve(mem_, t_out, &t_, xz_, xzdot_, IDA_NORMAL);
      if(flag != IDA_SUCCESS && flag != IDA_TSTOP_RETURN) idas_error("IDASolve",flag);
    }
    log("IdasInternal::integrate","integration complete");
    
    // Get quadrature states
    if(nq_>0){
      double tret;
      flag = IDAGetQuad(mem_, &tret, q_);
      if(flag != IDA_SUCCESS) idas_error("IDAGetQuad",flag);
    }
    
    if(fsens_order_>0){
      // Get the sensitivities
      flag = IDAGetSens(mem_,&t_, getPtr(xzF_));
      if(flag != IDA_SUCCESS) idas_error("IDAGetSens",flag);
    
      if(nq_>0){
        double tret;
        flag = IDAGetQuadSens(mem_, &tret, getPtr(qF_));
        if(flag != IDA_SUCCESS) idas_error("IDAGetQuadSens",flag);
      }
    }
  }
  
  // Save the final state
  copy(NV_DATA_S(xz_),NV_DATA_S(xz_)+nx_,output(INTEGRATOR_XF).begin());
  if(fsens_order_>0){
    for(int i=0; i<nfdir_; ++i){
      copy(NV_DATA_S(xzF_[i]),NV_DATA_S(xzF_[i])+nx_,fwdSens(INTEGRATOR_XF,i).begin());
    }
  }
    
  // Print statistics
  if(getOption("print_stats")) printStats(std::cout);
  
  log("IdasInternal::integrate","end");
}

void IdasInternal::resetAdj(){
  
  int flag;
  // Reset adjoint sensitivities for the parameters
  for(int dir=0; dir<qA_.size(); ++dir)
    N_VConst(0.0, qA_[dir]);
  
  // Get the adjoint seeds
  for(int i=0; i<nadir_; ++i){
    const Matrix<double> &xf_aseed = adjSeed(INTEGRATOR_XF,i);
    copy(xf_aseed.begin(),xf_aseed.end(),NV_DATA_S(xzA_[i]));
  }
    
  if(isInitAdj_){
    for(int dir=0; dir<nadir_; ++dir){
      flag = IDAReInitB(mem_, whichB_[dir], tf_, xzA_[dir], xzdotA_[dir]);
      if(flag != IDA_SUCCESS) idas_error("IDAReInitB",flag);
      
      if(np_>0){
	N_VConst(0.0,qA_[dir]);
        flag = IDAQuadReInit(IDAGetAdjIDABmem(mem_, whichB_[dir]),qA_[dir]);
        // flag = IDAQuadReInitB(mem_,whichB_[dir],qA_[dir]); // BUG in Sundials - do not use this!
      }
      if(flag!=IDA_SUCCESS) idas_error("IDAQuadReInitB",flag);
    }
  } else {
    // Initialize the adjoint integration
    initAdj();
  }

  // Correct initial values for the integration if necessary
  int calc_icB = getOption("calc_icB");
  if(calc_icB){
    for(int dir=0; dir<nadir_; ++dir){
      flag = IDACalcICB(mem_, whichB_[dir], t0_, xzA_[dir], xzdotA_[dir]);
      if(flag != IDA_SUCCESS) idas_error("IDACalcICB",flag);

      N_VPrint_Serial(xzA_[dir]);
      N_VPrint_Serial(xzdotA_[dir]);

      // Retrieve the initial values
      flag = IDAGetConsistentICB(mem_, whichB_[dir], xzA_[dir], xzdotA_[dir]);
      if(flag != IDA_SUCCESS) idas_error("IDAGetConsistentICB",flag);
      
      N_VPrint_Serial(xzA_[dir]);
      N_VPrint_Serial(xzdotA_[dir]);
    }
  }
}

void IdasInternal::integrateAdj(double t_out){
  int flag;
  // Integrate backwards to t_out
  flag = IDASolveB(mem_, t_out, IDA_NORMAL);
  if(flag<IDA_SUCCESS) idas_error("IDASolveB",flag);

  // Get the sensitivities
  double tret;
  for(int dir=0; dir<nadir_; ++dir){
    flag = IDAGetB(mem_, whichB_[dir], &tret, xzA_[dir], xzdotA_[dir]);
    if(flag!=IDA_SUCCESS) idas_error("IDAGetB",flag);

    flag = IDAGetQuadB(mem_, whichB_[dir], &tret, qA_[dir]);
    if(flag!=IDA_SUCCESS) idas_error("IDAGetQuadB",flag);
  }
  
  // Save the adjoint sensitivities
  for(int i=0; i<nadir_; ++i){
    const double *xz = NV_DATA_S(xzA_[i]);
    copy(xz,xz+nx_,adjSens(INTEGRATOR_X0,i).begin());
  }
}

void IdasInternal::printStats(std::ostream &stream) const{
    long nsteps, nfevals, nlinsetups, netfails;
    int qlast, qcur;
    double hinused, hlast, hcur, tcur;

    int flag = IDAGetIntegratorStats(mem_, &nsteps, &nfevals, &nlinsetups,&netfails, &qlast, &qcur, &hinused,&hlast, &hcur, &tcur);
    if(flag!=IDA_SUCCESS) idas_error("IDAGetIntegratorStats",flag);
    
    //long nfevalsS=0;
    //if (nfdir_>0) {
    //  flag = IDAGetNumResEvalsSens(mem_, &nfevalsS);
    //  if(flag!=IDA_SUCCESS) idas_error("IDAGetNumResEvalsSens",flag);
    //}
    
    long nrevalsLS_spils=0, nrevalsLS_dls=0;
    
    flag = IDASpilsGetNumResEvals(mem_, &nrevalsLS_spils);
    if(flag!=IDA_SUCCESS) idas_error("IDASpilsGetNumResEvals",flag);
    
    
    flag = IDADlsGetNumResEvals(mem_, &nrevalsLS_dls);
    if(flag!=IDA_SUCCESS) idas_error("IDADlsGetNumResEvals",flag);
    
    stream << "number of steps taken by IDAS: " << nsteps << std::endl;
    stream << "number of calls to the user's res function: " << nfevals + nrevalsLS_spils + nrevalsLS_dls << std::endl;
    stream << "      main solver                      : " << nfevals << std::endl;
    //stream << "number of calls to the user's res function for finite difference of the sensitivity residuals: " << nfevalsS << std::endl;
    stream << "      finite diff (SPILS linear solver): " << nrevalsLS_spils << std::endl;
    stream << "      finite diff (DLS linear solver)  : " << nrevalsLS_dls << std::endl;
    stream << "number of calls made to the linear solver setup function: " << nlinsetups << std::endl;
    stream << "number of error test failures: " << netfails << std::endl;
    stream << "method order used on the last internal step: " << qlast << std::endl;
    stream << "method order to be used on the next internal step: " << qcur << std::endl;
    stream << "actual value of initial step size: " << hinused << std::endl;
    stream << "step size taken on the last internal step: " << hlast << std::endl;
    stream << "step size to be attempted on the next internal step: " << hcur << std::endl;
    stream << "current internal time reached: " << tcur << std::endl;
    stream << std::endl;

    stream << "number of checkpoints stored: " << ncheck_ << endl;
    stream << std::endl;
    
    stream << "Time spent in the DAE residual: " << t_res << " s." << endl;
    stream << "Time spent in the forward sensitivity residual: " << t_fres << " s." << endl;
    stream << "Time spent in the jacobian function or jacobian times vector function: " << t_jac << " s." << endl;
    stream << "Time spent in the linear solver solve function: " << t_lsolve << " s." << endl;
    stream << "Time spent to generate the jacobian in the linear solver setup function: " << t_lsetup_jac << " s." << endl;
    stream << "Time spent to factorize the jacobian in the linear solver setup function: " << t_lsetup_fac << " s." << endl;
    
}

map<int,string> IdasInternal::calc_flagmap(){
  map<int,string> f;
  f[IDA_TSTOP_RETURN] = "IDA_TSTOP_RETURN";
  f[IDA_ROOT_RETURN] = "IDA_ROOT_RETURN";
  f[IDA_MEM_NULL] = "IDA_MEM_NULL";
  f[IDA_ILL_INPUT] = "IDA_ILL_INPUT";
  f[IDA_TOO_MUCH_WORK] = "IDA_TOO_MUCH_WORK";
  f[IDA_TOO_MUCH_ACC] = "IDA_TOO_MUCH_ACC";
  f[IDA_ERR_FAIL] = "IDA_ERR_FAIL";
  f[IDA_CONV_FAIL] = "IDA_CONV_FAIL";
  f[IDA_LINIT_FAIL] = "IDA_LINIT_FAIL";
  f[IDA_LSETUP_FAIL] = "IDA_LSETUP_FAIL";
  f[IDA_LSOLVE_FAIL] = "IDA_LSOLVE_FAIL";
  f[IDA_CONSTR_FAIL] = "IDA_CONSTR_FAIL";
  f[IDA_REP_RES_ERR] = "IDA_REP_RES_ERR";
  f[IDA_RES_FAIL] = "IDA_RES_FAIL";
  f[IDA_RTFUNC_FAIL] = "IDA_RTFUNC_FAIL";
  f[IDA_SUCCESS] = "IDA_SUCCESS";

  return f;
}
  
map<int,string> IdasInternal::flagmap = IdasInternal::calc_flagmap();

void IdasInternal::idas_error(const string& module, int flag){
  // Find the error
  map<int,string>::const_iterator it = flagmap.find(flag);
  const char* flagname = IDAGetReturnFlagName(flag);
  stringstream ss;
  ss << "Module \"" << module << "\" returned flag " << flag << " (\"" << flagname << "\").";
  ss << " Consult Idas documentation." << std::endl;
  delete flagname;
  
  // Heuristics
  if (
    (module=="IDACalcIC" && (flag==IDA_CONV_FAIL || flag==IDA_NO_RECOVERY || flag==IDA_LINESEARCH_FAIL )) ||
    (module=="IDASolve" && flag ==IDA_ERR_FAIL )
    ) {
    ss << "Some common causes for this error: " << std::endl;
    ss << "  - forgetting to set the 'is_differential' option. " << std::endl;
    ss << "  - providing an initial guess for which 0=g(y,z,t) is not invertible wrt y. " << std::endl;
    ss << "  - having a DAE-index higher than 1 such that 0=g(y,z,t) is not invertible wrt y over the whole domain." << std::endl;
    ss << "  - having set abstol or reltol too small." << std::endl;
    ss << "  - using 'calcic'=True for systems that are not semi-explicit index-one. You must provide consistent initial conditions yourself in this case. " << std::endl;
    ss << "  - your problem is too hard for IDAcalcIC to solve. Provide consistent initial conditions yourself." << std::endl;
  }
  
  casadi_error(ss.str());
}

int IdasInternal::rhsQ_wrapper(double t, N_Vector xz, N_Vector xzdot, N_Vector rhsQ, void *user_data){
 try{
    IdasInternal *this_ = (IdasInternal*)user_data;
    this_->rhsQ(t,NV_DATA_S(xz),NV_DATA_S(xzdot),NV_DATA_S(rhsQ));
    return 0;
  } catch(exception& e){
    cerr << "rhsQ failed: " << e.what() << endl;
    return 1;
  }
}

void IdasInternal::rhsQ(double t, const double* xz, const double* xzdot, double* rhsQ){
   log("IdasInternal::rhsQ","begin");
   // Pass input
   f_.setInput(&t,DAE_T);
   f_.setInput(xz,DAE_X);
   f_.setInput(xz+nx_,DAE_Z);
   f_.setInput(xzdot,DAE_XDOT);
   f_.setInput(input(INTEGRATOR_P),DAE_P);

    // Evaluate
   f_.evaluate();
    
    // Get results
   f_.getOutput(rhsQ,DAE_QUAD);
   log("IdasInternal::rhsQ","end");
}
  
void IdasInternal::rhsQS(int Ns, double t, N_Vector xz, N_Vector xzdot, N_Vector *xzF, N_Vector *xzdotF, N_Vector rrQ, N_Vector *qdotF, 
                        N_Vector tmp1, N_Vector tmp2, N_Vector tmp3){

  log("IdasInternal::rhsQS","enter");
  casadi_assert(Ns==nfdir_);
  // Pass input
   f_.setInput(&t,DAE_T);
   f_.setInput(NV_DATA_S(xz),DAE_X);
   f_.setInput(NV_DATA_S(xz)+nx_,DAE_Z);
   f_.setInput(NV_DATA_S(xzdot),DAE_XDOT);
   f_.setInput(input(INTEGRATOR_P),DAE_P);
     
   // Pass forward seeds
  for(int i=0; i<nfdir_; ++i){
    f_.fwdSeed(DAE_T).setZero();
    f_.setFwdSeed(NV_DATA_S(xzF[i]),DAE_X);
    f_.setFwdSeed(NV_DATA_S(xzF[i])+nx_,DAE_Z);
    f_.setFwdSeed(NV_DATA_S(xzdotF[i]),DAE_XDOT);
    f_.setFwdSeed(fwdSeed(INTEGRATOR_P,i),DAE_P);
   
    // Evaluate the AD forward algorithm
    f_.evaluate(1,0);
      
    // Get the output seeds
    f_.getFwdSens(NV_DATA_S(qdotF[i]),DAE_QUAD);
  }
  log("IdasInternal::rhsQS","end");
}

int IdasInternal::rhsQS_wrapper(int Ns, double t, N_Vector xz, N_Vector xzdot, N_Vector *xzF, N_Vector *xzdotF, N_Vector rrQ, N_Vector *qdotF, void *user_data, 
                                N_Vector tmp1, N_Vector tmp2, N_Vector tmp3){
  
 try{
    IdasInternal *this_ = (IdasInternal*)user_data;
    this_->rhsQS(Ns,t,xz,xzdot,xzF,xzdotF,rrQ,qdotF,tmp1,tmp2,tmp3);
    return 0;
  } catch(exception& e){
    cerr << "rhsQS failed: " << e.what() << endl;
    return 1;
  }
}

void IdasInternal::resB(double t, const double* xz, const double* xzdot, const double* xzA, const double* xzdotA, double* rrA){
  log("IdasInternal::resB","begin");
  // Pass input
  f_.setInput(&t,DAE_T);
  f_.setInput(xz,DAE_X);
  f_.setInput(xz+nx_,DAE_Z);
  f_.setInput(xzdot,DAE_XDOT);
  f_.setInput(input(INTEGRATOR_P),DAE_P);
  
  // Pass adjoint seeds
  f_.setAdjSeed(xzA,DAE_ODE);
  f_.setAdjSeed(xzA+nx_,DAE_ALG);
  if(nq_>0){
    f_.adjSeed(DAE_QUAD).setZero();
  }

  // Evaluate
  f_.evaluate(0,1);

  // Save to output
  f_.getAdjSens(rrA,DAE_X);
  f_.getAdjSens(rrA+nx_,DAE_Z);

  // Pass adjoint seeds
  f_.setAdjSeed(xzdotA,DAE_ODE);
  f_.setAdjSeed(xzdotA+nx_,DAE_ALG);
  
  // Evaluate AD adjoint
  f_.evaluate(0,1);

  // Save to output
  const vector<double>& asens_ydot = f_.adjSens(DAE_XDOT).data();
  for(int i=0; i<nx_; ++i)
    rrA[i] -= asens_ydot[i];
  
  // If quadratures are included
  if(nq_>0){
    // Pass adjoint seeds
    f_.adjSeed(DAE_ODE).setZero();
    f_.adjSeed(DAE_ALG).setZero();
    f_.setAdjSeed(adjSeed(INTEGRATOR_QF).data(),DAE_QUAD);

    // Evaluate
    f_.evaluate(0,1);
    
    // Get the input seeds
    const vector<double>& asens_x = f_.adjSens(DAE_X).data();
    for(int i=0; i<nx_; ++i) rrA[i] += asens_x[i];
    const vector<double>& asens_z = f_.adjSens(DAE_Z).data();
    for(int i=0; i<nz_; ++i) rrA[i+nx_] += asens_z[i];
  }
  log("IdasInternal::resB","end");
}

int IdasInternal::resB_wrapper(double t, N_Vector xz, N_Vector xzdot, N_Vector xzA, N_Vector xzdotA, N_Vector rrA, void *user_dataB){
 try{
    IdasInternal *this_ = (IdasInternal*)user_dataB;
    this_->resB(t,NV_DATA_S(xz),NV_DATA_S(xzdot),NV_DATA_S(xzA),NV_DATA_S(xzdotA),NV_DATA_S(rrA));
    return 0;
  } catch(exception& e){
    cerr << "resB failed: " << e.what() << endl;
    return 1;
  }
}
  
void IdasInternal::rhsQB(double t, const double* xz, const double* xzdot, const double* xzA, const double* xzdotA, double *qdotA){
  log("IdasInternal::rhsQB","begin");
  // Pass input
  f_.setInput(&t,DAE_T);
  f_.setInput(xz,DAE_X);
  f_.setInput(xz+nx_,DAE_Z);
  f_.setInput(xzdot,DAE_XDOT);
  f_.setInput(input(INTEGRATOR_P),DAE_P);

  // Pass adjoint seeds
  f_.setAdjSeed(xzA,DAE_ODE);
  f_.setAdjSeed(xzA+nx_,DAE_ALG);
  if(nq_>0){
    f_.setAdjSeed(adjSeed(INTEGRATOR_QF),DAE_QUAD);
  }

  // Evaluate
  f_.evaluate(0,1);

  // Save to output
  f_.getAdjSens(qdotA,DAE_P);
    
  // Negate as we are integrating backwards
  for(int i=0; i<np_; ++i){
    qdotA[i] *= -1;
  }
  
  log("IdasInternal::rhsQB","end");
}

int IdasInternal::rhsQB_wrapper(double t, N_Vector y, N_Vector xzdot, N_Vector xzA, N_Vector xzdotA, N_Vector qdotA, void *user_dataB){
 try{
    IdasInternal *this_ = (IdasInternal*)user_dataB;
    this_->rhsQB(t,NV_DATA_S(y),NV_DATA_S(xzdot),NV_DATA_S(xzA),NV_DATA_S(xzdotA),NV_DATA_S(qdotA));
    return 0;
  } catch(exception& e){
    cerr << "resQB failed: " << e.what() << endl;
    return 1;
  }
}

void IdasInternal::djac(int Neq, double t, double cj, N_Vector xz, N_Vector xzdot, N_Vector rr, DlsMat Jac, N_Vector tmp1, N_Vector tmp2, N_Vector tmp3){
  log("IdasInternal::djac","begin");

  // Get time
  time1 = clock();
  
  // Pass input to the Jacobian function
  jac_.setInput(t,JAC_T);
  jac_.setInput(NV_DATA_S(xz),JAC_X);
  jac_.setInput(NV_DATA_S(xz)+nx_,JAC_Z);
  jac_.setInput(NV_DATA_S(xzdot),JAC_XDOT);
  jac_.setInput(input(INTEGRATOR_P),JAC_P);
  jac_.setInput(cj,JAC_CJ);
    
  // Evaluate Jacobian
  jac_.evaluate();

  // Get sparsity and non-zero elements
  const vector<int>& rowind = jac_.output().rowind();
  const vector<int>& col = jac_.output().col();
  const vector<double>& val = jac_.output().data();

  // Dimension of the Jacobian
  //int jdim = jac_.output().size1();
    
  // Loop over rows
  for(int i=0; i<rowind.size()-1; ++i){
    // Loop over non-zero entries
    for(int el=rowind[i]; el<rowind[i+1]; ++el){
      
      // Get column
      int j = col[el];
      
      // Add to the element
      DENSE_ELEM(Jac,i,j) = val[el];
    }
  }
  
  // Log time duration
  time2 = clock();
  t_jac += double(time2-time1)/CLOCKS_PER_SEC;
  log("IdasInternal::djac","end");
}

int IdasInternal::djac_wrapper(int Neq, double t, double cj, N_Vector xz, N_Vector xzdot, N_Vector rr, DlsMat Jac, void *user_data, N_Vector tmp1, N_Vector tmp2, N_Vector tmp3){
 try{
    IdasInternal *this_ = (IdasInternal*)user_data;
    this_->djac(Neq, t, cj, xz, xzdot, rr, Jac, tmp1, tmp2, tmp3);
    return 0;
  } catch(exception& e){
    cerr << "djac failed: " << e.what() << endl;
    return 1;
  }
}

void IdasInternal::bjac(int Neq, int mupper, int mlower, double tt, double cj, N_Vector xz, N_Vector xzdot, N_Vector rr, DlsMat Jac, N_Vector tmp1, N_Vector tmp2,N_Vector tmp3){
  log("IdasInternal::bjac","begin");
  // Get time
  time1 = clock();

  // Pass input to the jacobian function
  jac_.setInput(tt,JAC_T);
  jac_.setInput(NV_DATA_S(xz),JAC_X);
  jac_.setInput(NV_DATA_S(xz)+nx_,JAC_Z);
  jac_.setInput(NV_DATA_S(xzdot),JAC_XDOT);
  jac_.setInput(input(INTEGRATOR_P),JAC_P);
  jac_.setInput(cj,JAC_CJ);

  // Evaluate jacobian
  jac_.evaluate();

  // Get sparsity and non-zero elements
  const vector<int>& rowind = jac_.output().rowind();
  const vector<int>& col = jac_.output().col();
  const vector<double>& val = jac_.output().data();

  // Loop over rows
  for(int i=0; i<rowind.size()-1; ++i){
    // Loop over non-zero entries
    for(int el=rowind[i]; el<rowind[i+1]; ++el){
      // Get column
      int j = col[el];
      
      // Set the element
      if(i-j>=-mupper && i-j<=mlower)
        BAND_ELEM(Jac,i,j) = val[el];
    }
  }
  
  // Log time duration
  time2 = clock();
  t_jac += double(time2-time1)/CLOCKS_PER_SEC;
  log("IdasInternal::bjac","end");
}

int IdasInternal::bjac_wrapper(int Neq, int mupper, int mlower, double tt, double cj, N_Vector xz, N_Vector xzdot, N_Vector rr, DlsMat Jac, void *user_data, N_Vector tmp1, N_Vector tmp2,N_Vector tmp3){
 try{
    IdasInternal *this_ = (IdasInternal*)user_data;
    this_->bjac(Neq, mupper, mlower, tt, cj, xz, xzdot, rr, Jac, tmp1, tmp2, tmp3);
    return 0;
  } catch(exception& e){
    cerr << "bjac failed: " << e.what() << endl;
    return 1;
  }
}

void IdasInternal::setStopTime(double tf){
  // Set the stop time of the integration -- don't integrate past this point
  int flag = IDASetStopTime(mem_, tf);
  if(flag != IDA_SUCCESS) idas_error("IDASetStopTime",flag);
}

int IdasInternal::psolve_wrapper(double t, N_Vector xz, N_Vector xzdot, N_Vector rr, N_Vector rvec, N_Vector zvec, double cj, double delta, void *user_data, N_Vector tmp){
 try{
    IdasInternal *this_ = (IdasInternal*)user_data;
    casadi_assert(this_);
    this_->psolve(t, xz, xzdot, rr, rvec, zvec, cj, delta, tmp);
    return 0;
  } catch(exception& e){
    cerr << "psolve failed: " << e.what() << endl;
    return 1;
  }
}

int IdasInternal::psetup_wrapper(double t, N_Vector xz, N_Vector xzdot, N_Vector rr, double cj, void* user_data, N_Vector tmp1, N_Vector tmp2, N_Vector tmp3){
 try{
    IdasInternal *this_ = (IdasInternal*)user_data;
    casadi_assert(this_);
    this_->psetup(t, xz, xzdot, rr, cj, tmp1, tmp2, tmp3);
    return 0;
  } catch(exception& e){
    cerr << "psetup failed: " << e.what() << endl;
    return 1;
  }
}

void IdasInternal::psolve(double t, N_Vector xz, N_Vector xzdot, N_Vector rr, N_Vector rvec, N_Vector zvec, double cj, double delta, N_Vector tmp){
  log("IdasInternal::psolve","begin");
  
  // Get time
  time1 = clock();

  // Copy input to output, if necessary
  if(rvec!=zvec){
    N_VScale(1.0, rvec, zvec);
  }
  
  // Solve the (possibly factorized) system 
  casadi_assert(linsol_.output().size()*nrhs_ == NV_LENGTH_S(zvec));
  linsol_.solve(NV_DATA_S(zvec),nrhs_);

  // Log time duration
  time2 = clock();
  t_lsolve += double(time2-time1)/CLOCKS_PER_SEC;
  log("IdasInternal::psolve","end");
}

void IdasInternal::psetup(double t, N_Vector xz, N_Vector xzdot, N_Vector rr, double cj, N_Vector tmp1, N_Vector tmp2, N_Vector tmp3){
  log("IdasInternal::psetup","begin");
  
  // Get time
  time1 = clock();

  // Pass input to the jacobian function
  jac_.setInput(t,JAC_T);
  jac_.setInput(NV_DATA_S(xz),JAC_X);
  jac_.setInput(NV_DATA_S(xz)+nx_,JAC_Z);
  jac_.setInput(NV_DATA_S(xzdot),JAC_XDOT);
  jac_.setInput(input(INTEGRATOR_P),JAC_P);
  jac_.setInput(cj,JAC_CJ);

  // Evaluate jacobian
  jac_.evaluate();

  // Log time duration
  time2 = clock();
  t_lsetup_jac += double(time2-time1)/CLOCKS_PER_SEC;

  // Pass non-zero elements to the linear solver
  linsol_.setInput(jac_.output(),0);

  // Prepare the solution of the linear system (e.g. factorize) -- only if the linear solver inherits from LinearSolver
  linsol_.prepare();

  // Log time duration
  time1 = clock();
  t_lsetup_fac += double(time1-time2)/CLOCKS_PER_SEC;

  log("IdasInternal::psetup","end");
  
}

int IdasInternal::lsetup_wrapper(IDAMem IDA_mem, N_Vector xz, N_Vector xzdot, N_Vector resp, N_Vector vtemp1, N_Vector vtemp2, N_Vector vtemp3){
 try{
    IdasInternal *this_ = (IdasInternal*)(IDA_mem->ida_lmem);
    casadi_assert(this_);
    this_->lsetup(IDA_mem,xz,xzdot,resp,vtemp1,vtemp2,vtemp3);
    return 0;
  } catch(exception& e){
    cerr << "lsetup failed: " << e.what() << endl;
    return -1;
  }
}

int IdasInternal::lsolve_wrapper(IDAMem IDA_mem, N_Vector b, N_Vector weight, N_Vector xz, N_Vector xzdot, N_Vector rr){
 try{
   IdasInternal *this_ = (IdasInternal*)(IDA_mem->ida_lmem);
   casadi_assert(this_);
   this_->lsolve(IDA_mem,b,weight,xz,xzdot,rr);
   return 0;
  } catch(int wrn){
/*    cerr << "warning: " << wrn << endl;*/
    return wrn;
  } catch(exception& e){
    cerr << "lsolve failed: " << e.what() << endl;
    return -1;
  }
}

void IdasInternal::lsetup(IDAMem IDA_mem, N_Vector xz, N_Vector xzdot, N_Vector resp, N_Vector vtemp1, N_Vector vtemp2, N_Vector vtemp3){  
  log("IdasInternal::lsetup","begin");
  
  // Current time
  double t = IDA_mem->ida_tn;

  // Multiple of df_dydot to be added to the matrix
  double cj = IDA_mem->ida_cj;

  // Call the preconditioner setup function (which sets up the linear solver)
  psetup(t, xz, xzdot, 0, cj, vtemp1, vtemp1, vtemp3);
  log("IdasInternal::lsetup","end");
}

void IdasInternal::lsolve(IDAMem IDA_mem, N_Vector b, N_Vector weight, N_Vector xz, N_Vector xzdot, N_Vector rr){
  log("IdasInternal::lsolve","begin");
  // Current time
  double t = IDA_mem->ida_tn;

  // Multiple of df_dydot to be added to the matrix
  double cj = IDA_mem->ida_cj;

  // Accuracy
  double delta = 0.0;
  
  // Call the preconditioner solve function (which solves the linear system)
  psolve(t, xz, xzdot, rr, b, b, cj, delta, 0);
  
  // Scale the correction to account for change in cj
  if(cj_scaling_){
    double cjratio = IDA_mem->ida_cjratio;
    if (cjratio != 1.0) N_VScale(2.0/(1.0 + cjratio), b, b);
  }
  log("IdasInternal::lsolve","end");
}

void IdasInternal::initUserDefinedLinearSolver(){
  // Make sure that a Jacobian has been provided
  casadi_assert(!jac_.isNull());

  // Make sure that a linear solver has been providided
  casadi_assert(!linsol_.isNull());

  //  Set fields in the IDA memory
  IDAMem IDA_mem = IDAMem(mem_);
  IDA_mem->ida_lmem   = this;
  IDA_mem->ida_lsetup = lsetup_wrapper;
  IDA_mem->ida_lsolve = lsolve_wrapper;
  IDA_mem->ida_setupNonNull = TRUE;
}

void IdasInternal::setLinearSolver(const LinearSolver& linsol, const FX& jac){
  linsol_ = linsol;
  jac_ = jac;

  // Try to generate a jacobian of none provided
  if(jac_.isNull())
    getJacobian();
}

FX IdasInternal::getJacobian(){
  // Quick return if already created
  if(!jac_.isNull())
    return jac_;

  // If SXFunction
  SXFunction f_sx = shared_cast<SXFunction>(f_);
  if(!f_sx.isNull()){
    // Get the Jacobian in the Newton iteration
    SX cj("cj");
    SXMatrix jac_ode_x = f_sx.jac(DAE_X,DAE_ODE);
    SXMatrix jac_ode_xdot = f_sx.jac(DAE_XDOT,DAE_ODE);
    SXMatrix jac = jac_ode_x + cj*jac_ode_xdot;
    if(nz_>0){
      SXMatrix jac_alg_x = f_sx.jac(DAE_X,DAE_ALG);
      SXMatrix jac_alg_z = f_sx.jac(DAE_Z,DAE_ALG);
      SXMatrix jac_ode_z = f_sx.jac(DAE_Z,DAE_ALG);
      jac = horzcat(vertcat(jac,jac_alg_x),vertcat(jac_ode_z,jac_alg_z));
    }
    
    // Jacobian function
    vector<Matrix<SX> > jac_in(JAC_NUM_IN);
    jac_in[JAC_T] = f_sx.inputSX(DAE_T);
    jac_in[JAC_X] = f_sx.inputSX(DAE_X);
    jac_in[JAC_Z] = f_sx.inputSX(DAE_Z);
    jac_in[JAC_XDOT] = f_sx.inputSX(DAE_XDOT);
    jac_in[JAC_P] = f_sx.inputSX(DAE_P);
    jac_in[JAC_CJ] = cj;
    SXFunction J(jac_in,jac);
    
    // Save function
    jac_ = J;
    return J;
  }

  // If SXFunction
  MXFunction f_mx = shared_cast<MXFunction>(f_);
  if(!f_mx.isNull()){
    // Get the Jacobian in the Newton iteration
    MX cj("cj");
<<<<<<< HEAD
    vector<MX> jac_x = f_mx.jac(DAE_X);
    vector<MX> jac_xdot = f_mx.jac(DAE_XDOT);
    MX jac = jac_x[DAE_ODE] + cj*jac_xdot[DAE_ODE];
    if(nz_>0){
      vector<MX> jac_z = f_mx.jac(DAE_Z);
      jac = horzcat(vertcat(jac,jac_x[DAE_ALG]),vertcat(jac_z[DAE_ODE],jac_z[DAE_ALG]));
    }
    
=======
    MX jac = f_mx.jac(DAE_Y,DAE_RES) + cj*f_mx.jac(DAE_YDOT,DAE_RES);

>>>>>>> 022fa83f
    // Jacobian function
    vector<MX> jac_in(JAC_NUM_IN);
    jac_in[JAC_T] = f_mx.inputMX(DAE_T);
    jac_in[JAC_X] = f_mx.inputMX(DAE_X);
    jac_in[JAC_Z] = f_mx.inputMX(DAE_Z);
    jac_in[JAC_XDOT] = f_mx.inputMX(DAE_XDOT);
    jac_in[JAC_P] = f_mx.inputMX(DAE_P);
    jac_in[JAC_CJ] = cj;
    MXFunction J(jac_in,jac);
    
    // Save function
    jac_ = J;
    return J;
  }
  
  throw CasadiException("IdasInternal::getJacobian(): Not an SXFunction or MXFunction");
}

  
LinearSolver IdasInternal::getLinearSolver(){
  return linsol_;
}

} // namespace Sundials
} // namespace CasADi
<|MERGE_RESOLUTION|>--- conflicted
+++ resolved
@@ -1551,19 +1551,11 @@
   if(!f_mx.isNull()){
     // Get the Jacobian in the Newton iteration
     MX cj("cj");
-<<<<<<< HEAD
-    vector<MX> jac_x = f_mx.jac(DAE_X);
-    vector<MX> jac_xdot = f_mx.jac(DAE_XDOT);
-    MX jac = jac_x[DAE_ODE] + cj*jac_xdot[DAE_ODE];
+    MX jac = f_mx.jac(DAE_X,DAE_ODE) + cj*f_mx.jac(DAE_XDOT,DAE_ODE);
     if(nz_>0){
-      vector<MX> jac_z = f_mx.jac(DAE_Z);
-      jac = horzcat(vertcat(jac,jac_x[DAE_ALG]),vertcat(jac_z[DAE_ODE],jac_z[DAE_ALG]));
-    }
-    
-=======
-    MX jac = f_mx.jac(DAE_Y,DAE_RES) + cj*f_mx.jac(DAE_YDOT,DAE_RES);
-
->>>>>>> 022fa83f
+      jac = horzcat(vertcat(jac,f_mx.jac(DAE_X,DAE_ALG)),vertcat(f_mx.jac(DAE_Z,DAE_ODE),f_mx.jac(DAE_Z,DAE_ALG)));
+    }
+    
     // Jacobian function
     vector<MX> jac_in(JAC_NUM_IN);
     jac_in[JAC_T] = f_mx.inputMX(DAE_T);
