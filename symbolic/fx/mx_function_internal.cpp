--- conflicted
+++ resolved
@@ -905,11 +905,7 @@
       } else if(it->op==OP_OUTPUT){
         // Pass the adjoint seeds
         for(int d=0; d<nadir; ++d){
-<<<<<<< HEAD
-	  dwork[it->arg.front()][d] += aseed[d][it->res.front()];
-=======
 	  dwork[it->arg.front()][d] += aseed[d][it->res.front()];	  
->>>>>>> 4f623633
         }
       } else if(it->op==OP_PARAMETER){
 	// Clear adjoint seeds
